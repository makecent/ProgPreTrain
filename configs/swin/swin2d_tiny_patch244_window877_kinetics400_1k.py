--- conflicted
+++ resolved
@@ -60,13 +60,8 @@
     dict(type='ToTensor', keys=['imgs'])
 ]
 data = dict(
-<<<<<<< HEAD
-    videos_per_gpu=8,
-    workers_per_gpu=6,
-=======
     videos_per_gpu=4,
     workers_per_gpu=4,
->>>>>>> 5aee6c65
     val_dataloader=dict(
         videos_per_gpu=1,
         workers_per_gpu=1
